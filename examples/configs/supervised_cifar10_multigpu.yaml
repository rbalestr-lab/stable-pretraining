--- conflicted
+++ resolved
@@ -7,12 +7,7 @@
   launcher:
     tasks_per_node: ${num_of_gpus_per_job}
     timeout_min: 60
-<<<<<<< HEAD
     cpus_per_task: 4    
-=======
-    cpus_per_task: 4
-    gpus_per_node: ${num_of_gpus_per_job}
->>>>>>> f4166ad7
     partition: gpu
 
 data:
