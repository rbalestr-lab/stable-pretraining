--- conflicted
+++ resolved
@@ -755,7 +755,6 @@
         self.min_keep = min_keep
 
     def __call__(self, x):
-<<<<<<< HEAD
         source = self.nested_get(x, self.source)
         if isinstance(source, PIL.Image.Image):
             H, W = source.size
@@ -767,13 +766,6 @@
 
         scales          = [self.context_scale, *self.target_scales]
         aspect_ratios   = [self.context_aspect_ratio, *self.target_aspect_ratios]
-=======
-        H, W = x["image"]._size
-        # TODO Could this ever fully hide the context? If so, should
-        # the guardrail be in here or in multi_block_mask? Definitely shouldn't be after batch is formed
-        scales = [self.context_scale, *self.target_scales]
-        aspect_ratios = [self.context_aspect_ratio, *self.target_aspect_ratios]
->>>>>>> 58531472
         context_mask, *target_masks = multi_block_mask(
             H // self.patch_size,
             W // self.patch_size,
@@ -785,15 +777,8 @@
         for mask in target_masks:
             context_mask &= ~mask
 
-<<<<<<< HEAD
         x[self.target_context] = torch.nonzero(context_mask).flatten().squeeze()
         x[self.target_targets] = [torch.nonzero(mask).flatten().squeeze() for mask in target_masks]
-=======
-        x["mask_context"] = torch.nonzero(context_mask).flatten().squeeze()
-        x["masks_target"] = [
-            torch.nonzero(mask).flatten().squeeze() for mask in target_masks
-        ]
->>>>>>> 58531472
         x[self.get_name(x)] = torch.tensor([scales, aspect_ratios])
         return x
 
