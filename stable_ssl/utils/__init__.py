--- conflicted
+++ resolved
@@ -20,11 +20,6 @@
     to_device,
     warn_once,
 )
-<<<<<<< HEAD
-
-from .exceptions import BreakEpoch, BreakStep, NanError, BreakAllEpochs
-=======
->>>>>>> 7c64d01a
 
 __all__ = [
     "str_to_dtype",
