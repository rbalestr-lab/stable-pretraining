--- conflicted
+++ resolved
@@ -6,13 +6,10 @@
     off_diagonal,
     get_open_port,
     get_gpu_info,
-<<<<<<< HEAD
     deactivate_requires_grad,
     gather_processes,
     update_momentum,
-=======
     log_and_raise,
->>>>>>> f592716c
 )
 from .schedulers import LinearWarmupCosineAnnealing
 from .optim import LARS
@@ -36,11 +33,8 @@
     "off_diagonal",
     "get_open_port",
     "get_gpu_info",
-<<<<<<< HEAD
     "deactivate_requires_grad",
     "gather_processes",
     "update_momentum",
-=======
     "log_and_raise",
->>>>>>> f592716c
 ]