"""Utility functions."""

#
# Author: Randall Balestriero <randallbalestriero@gmail.com>
#         Hugues Van Assel <vanasselhugues@gmail.com>
#
# This source code is licensed under the license found in the
# LICENSE file in the root directory of this source tree.

import functools
import logging
import os
import random
import socket
import subprocess
import time
from contextlib import closing
from functools import cache
from typing import Tuple, Union

import numpy as np
import torch
import torch.distributed as dist


class GatherLayer(torch.autograd.Function):
    """Module to gather tensors from all process. Supports backward propagation."""

    @staticmethod
    def forward(ctx, x):
        output = [torch.zeros_like(x) for _ in range(dist.get_world_size())]
        dist.all_gather(output, x)
        return tuple(output)

    @staticmethod
    def backward(ctx, *grads):
        all_gradients = torch.stack(grads)
        dist.all_reduce(all_gradients)
        return all_gradients[dist.get_rank()]


def all_gather(x: torch.Tensor):
    """All-gather tensors from all processes if DDP is initialized."""
    if not (dist.is_available() and dist.is_initialized()):
        return x
    else:
        return torch.cat(GatherLayer.apply(x), dim=0)


def gather(x: torch.Tensor, rank: int = 0):
    """Gathers a tensor to a specific rank."""
    if (
        not (dist.is_available() and dist.is_initialized())
        or (world_size := dist.get_world_size()) == 1
    ):
        return x

    if dist.get_rank() == rank:
        output = [torch.zeros_like(x) for _ in range(world_size)]
        dist.gather(x, output, dst=rank)
        return torch.cat(output, dim=0)
    else:
        dist.gather(x, [], dst=rank)
        return x


def all_reduce(x: torch.Tensor):
    """All-reduce tensors from all processes if DDP is initialized."""
    if not (dist.is_available() and dist.is_initialized()):
        return x
    else:
        x = x / dist.get_world_size()
        dist.all_reduce(x)
        return x


def reduce(x: torch.Tensor, rank: int = 0, op=dist.ReduceOp.SUM) -> torch.Tensor:
    """Reduces a tensor to a specific rank."""
    if (
        not (dist.is_available() and dist.is_initialized())
        or dist.get_world_size() == 1
    ):
        return x

    dist.reduce(x, dst=rank, op=op)
    return x


def broadcast(x: torch.Tensor, src_rank: int = 0):
    """Broadcasts a tensor from the specified rank to all devices."""
    if (
        not (dist.is_available() and dist.is_initialized())
        or dist.get_world_size() == 1
    ):
        return x

    # specified rank will have the correct x shape, so sync it across all processes
    shape = torch.tensor(x.shape, dtype=torch.int64, device=x.device)
    dist.broadcast(shape, src=src_rank)

    if dist.get_rank() != src_rank:
        x = torch.zeros(*shape.tolist(), dtype=x.dtype, device=x.device)

    dist.broadcast(x, src=src_rank)
    return x


@torch.no_grad()
def compute_global_mean(
    x: torch.Tensor,
    dim: Union[int, Tuple[int, ...]],
    keepdim: bool = True,
    sync: bool = True,
) -> torch.Tensor:
    """Compute the mean of the input tensor across specified dimension(s).

    If running in a distributed environment (and `sync=True`), this function
    synchronizes the mean across all processes, effectively computing a global mean.
    """
    mean = torch.mean(x, dim=dim, keepdim=keepdim)

    if sync and dist.is_available() and dist.is_initialized():
        dist.all_reduce(mean, op=dist.ReduceOp.SUM)
        mean = mean / dist.get_world_size()

    return mean


def str_to_dtype(v: str) -> torch.dtype:
    """Convert a string to a pytorch dtype.

    Parameters
    ----------
    v: str
        the string value to infer as dtype

    Returns
    -------
        torch.dtype : torch.dtype
    """
    if v == "float32":
        return torch.float32
    if v == "float16":
        return torch.half
    if v == "float64":
        return torch.double


def count_SLURM_jobs(pending=True, running=True):
    """Count the number of SLURM jobs for the current user."""
    if pending and running:
        request = "pending,running"
    elif pending:
        request = "pending"
    else:
        request = "running"
    pipe = subprocess.Popen(
        ["squeue", "-u", os.environ["USER"], "-h", "-t", request, "-r"],
        stdout=subprocess.PIPE,
    )
    output = subprocess.check_output(("wc", "-l"), stdin=pipe.stdout)
    pipe.wait()
    return int(output)


def seed_everything(seed, fast=True):
    """Seed all random number generators."""
    if seed is None:
        seed = int(time.time())
    random.seed(seed)
    os.environ["PYTHONHASHSEED"] = str(seed)
    np.random.seed(seed)
    torch.manual_seed(seed)
    torch.cuda.manual_seed(seed)
    torch.cuda.manual_seed_all(seed)
    if fast:
        torch.backends.cudnn.deterministic = False
        torch.backends.cudnn.benchmark = True
    else:
        torch.backends.cudnn.deterministic = True
        torch.backends.cudnn.benchmark = False


def find_module(model: torch.nn.Module, module: torch.nn.Module):
    """Find modules in a model."""
    names = []
    values = []
    for child_name, child in model.named_modules():
        if isinstance(child, module):
            names.append(child_name)
            values.append(child)
    return names, values


def replace_module(model, replacement_mapping):
    """Replace a module in a model with another module."""
    if not isinstance(model, torch.nn.Module):
        raise ValueError("Torch.nn.Module expected as input.")
    for name, module in model.named_modules():
        if name == "":
            continue
        replacement = replacement_mapping(name, module)
        module_names = name.split(".")
        # we go down the tree up to the parent
        parent = model
        for name in module_names[:-1]:
            parent = getattr(parent, name)
        setattr(parent, module_names[-1], replacement)
    return model


def to_device(obj, device, non_blocking=True):
    """Recursively move tensors to the specified device."""
    if isinstance(obj, torch.Tensor):
        return obj.to(device, non_blocking=non_blocking)
    elif isinstance(obj, tuple):
        return tuple(to_device(item, device, non_blocking) for item in obj)
    elif isinstance(obj, list):
        return [to_device(item, device, non_blocking) for item in obj]
    elif isinstance(obj, dict):
        return {k: to_device(v, device, non_blocking) for k, v in obj.items()}
    else:
        return obj


def off_diagonal(x):
    """Return a flattened view of the off-diagonal elements of a square matrix."""
    n, m = x.shape
    assert n == m, logging.error("Input tensor must be square.")
    return x.flatten()[:-1].view(n - 1, n + 1)[:, 1:].flatten()


def get_open_port():
    """Request the OS for any unused port."""
    with closing(socket.socket(socket.AF_INET, socket.SOCK_STREAM)) as s:
        s.bind(("", 0))
        s.setsockopt(socket.SOL_SOCKET, socket.SO_REUSEADDR, 1)
        return s.getsockname()[1]


def find_local_rank():
    """Find the local rank of the current process.

    Find other procs with the same start command,
    sort them based on their pid and then assign ranks.
    Return the rank of the current process.
    """
    current_pid = os.getpid()
    cmd = f"ps -p {current_pid} -o command="
    current_command = subprocess.check_output(cmd, shell=True).decode().strip()

    cmd = f"ps -eo pid,command | grep '{current_command}' | grep -v grep"
    processes = subprocess.check_output(cmd, shell=True).decode().splitlines()
    processes = [p.split(None, 1) for p in processes]
    processes = [(int(p[0]), p[1:]) for p in processes]
    processes = sorted(processes, key=lambda x: x[0])

    rank = 0
    for p in processes:
        if p[0] == current_pid:
            break
        rank += 1
    return rank


def get_gpu_info():
    """Get the GPU device information using `nvidia-smi`.

    Torch information & CUDA_VISIBLE_DEVICES can be incomplete.
    """
    cmd = (
        "nvidia-smi --query-gpu="
        "name,memory.total,memory.used,pstate,pcie.link.gen.max,uuid,pci.bus_id "
        "--format=csv"
    )

    try:
        complete_process = subprocess.run(
            cmd, shell=True, stdout=subprocess.PIPE, stderr=subprocess.STDOUT, text=True
        )
        logging.info("GPU info (nvidia-smi):")
        logging.info(f"\t{complete_process.stdout}")
    except subprocess.SubprocessError as e:
        logging.info("nvidia-smi failed.", exc_info=e)


def log_and_raise(exception_class, message):
    """Log an error message and raise an exception."""
    logging.error(message)
    raise exception_class(message)


@cache
def warn_once(*warnings: str):
    """Cache the warning message to avoid spamming the logs."""
<<<<<<< HEAD
    logging.warning(warning)


class SupportQueue(torch.nn.Module):
    """Implementation of the support set queue as detailed in the NNCLR paper.

    Implements support set queue and automatically computes the nearest neighbors in the queue.

    Parameters
    ----------
    queue_size : int, optional
        The size of the support queue containing nearest neighbors embeddings.
        Default is 4096.
    embed_size : int, optional
        The size of the queue embeddings.
        Default is 256.
    """

    def __init__(self, queue_size: int = 4096, embed_size: int = 256):
        super().__init__()
        self.queue_size = queue_size
        self.embed_size = embed_size
        self.register_buffer(
            "queue", tensor=torch.randn(queue_size, embed_size, dtype=torch.float32)
        )
        self.queue = torch.nn.functional.normalize(self.queue, dim=1)
        self.register_buffer("queue_pointer", tensor=torch.zeros(1, dtype=torch.long))

    @torch.no_grad()
    def update_queue(self, batch: torch.Tensor):
        """Update the queue in a FIFO manner, replacing old embeddings with new embbedings of size batch_size."""
        batch_size, _ = batch.shape
        pointer = int(self.queue_pointer)

        if pointer + batch_size >= self.queue_size:
            self.queue[pointer:, :] = batch[: self.queue_size - pointer].detach()
            self.queue_pointer[0] = 0
        else:
            self.queue[pointer : pointer + batch_size, :] = batch.detach()
            self.queue_pointer[0] = pointer + batch_size

    def forward(self, x):
        """Retrieve the nearest neighbor embedding in the support queue."""
        queue_norm = torch.nn.functional.normalize(self.queue, dim=1)
        similarities = torch.matmul(x, queue_norm.T)

        nn_idx = similarities.argmax(dim=1)
        nearest_neighbours = torch.index_select(self.queue, dim=0, index=nn_idx)

        return nearest_neighbours
=======
    logging.warning("".join(warnings))


def rsetattr(obj, attr, val):
    pre, _, post = attr.rpartition(".")
    parent = rgetattr(obj, pre) if pre else obj
    if type(parent) is dict:
        parent[post] = val
    else:
        return setattr(parent, post, val)


def _adaptive_getattr(obj, attr):
    if type(obj) is dict:
        return obj[attr]
    else:
        return getattr(obj, attr)


def rgetattr(obj, attr):
    return functools.reduce(_adaptive_getattr, [obj] + attr.split("."))
>>>>>>> 2e35c157
<|MERGE_RESOLUTION|>--- conflicted
+++ resolved
@@ -293,8 +293,27 @@
 @cache
 def warn_once(*warnings: str):
     """Cache the warning message to avoid spamming the logs."""
-<<<<<<< HEAD
-    logging.warning(warning)
+    logging.warning("".join(warnings))
+
+
+def rsetattr(obj, attr, val):
+    pre, _, post = attr.rpartition(".")
+    parent = rgetattr(obj, pre) if pre else obj
+    if type(parent) is dict:
+        parent[post] = val
+    else:
+        return setattr(parent, post, val)
+
+
+def _adaptive_getattr(obj, attr):
+    if type(obj) is dict:
+        return obj[attr]
+    else:
+        return getattr(obj, attr)
+
+
+def rgetattr(obj, attr):
+    return functools.reduce(_adaptive_getattr, [obj] + attr.split("."))
 
 
 class SupportQueue(torch.nn.Module):
@@ -343,27 +362,4 @@
         nn_idx = similarities.argmax(dim=1)
         nearest_neighbours = torch.index_select(self.queue, dim=0, index=nn_idx)
 
-        return nearest_neighbours
-=======
-    logging.warning("".join(warnings))
-
-
-def rsetattr(obj, attr, val):
-    pre, _, post = attr.rpartition(".")
-    parent = rgetattr(obj, pre) if pre else obj
-    if type(parent) is dict:
-        parent[post] = val
-    else:
-        return setattr(parent, post, val)
-
-
-def _adaptive_getattr(obj, attr):
-    if type(obj) is dict:
-        return obj[attr]
-    else:
-        return getattr(obj, attr)
-
-
-def rgetattr(obj, attr):
-    return functools.reduce(_adaptive_getattr, [obj] + attr.split("."))
->>>>>>> 2e35c157
+        return nearest_neighbours